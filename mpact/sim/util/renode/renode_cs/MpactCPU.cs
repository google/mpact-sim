//
// Copyright (c) 2010-2024 Antmicro
//
// This file is licensed under the MIT License.
// Full license text is available in 'licenses/MIT.txt'.
//
//
// Copyright (c) 2024 Google LLC
//
// Use of this source code is governed by an MIT-style
// license that can be found in the LICENSE file or at
// https://opensource.org/licenses/MIT.
//

// This file is derived from ReNode plugin sources, but has been modified
// so that it can be used as a plugin that interfaces with an mpact based
// simulator that implement the mpact_renode "C" linkage interface.

using System;
using System.Linq;
using System.Runtime.InteropServices;
using System.Threading;
using System.Collections.Generic;
using System.Collections.Concurrent;
using Antmicro.Renode.Core;
using Antmicro.Renode.Debugging;
using Antmicro.Renode.Exceptions;
using Antmicro.Renode.Hooks;
using Antmicro.Renode.Logging;
using Antmicro.Renode.Peripherals;
using Antmicro.Renode.Peripherals.Bus;
using Antmicro.Renode.Peripherals.CPU;
using Antmicro.Renode.Peripherals.Timers;
using Antmicro.Renode.Peripherals.CPU.Disassembler;
using Antmicro.Renode.Peripherals.CPU.Registers;
using Antmicro.Renode.Utilities;
using Antmicro.Renode.Time;
using Antmicro.Renode.Utilities.Binding;
using ELFSharp.ELF;
using ELFSharp.UImage;

namespace Antmicro.Renode.Peripherals.MpactCPU {

// This interface is implemented by MpactCheriotCPU and used by
// MpactCheriotPeripheral to access memory in mpact_cheriot simulator
public interface IMpactPeripheral :  IBytePeripheral, IWordPeripheral,
                                     IDoubleWordPeripheral,
                                     IQuadWordPeripheral,
                                     IMultibyteWritePeripheral {}


// Struct containing info for loading binary image files.
public struct BinFileLoadInfo {
    public string file_name;
    public UInt64 load_address;
    public UInt64 entry_point;
}

// The MpactCPU class. This class derives from BaseCPU, which implements
// a CPU in ReNode. It is the base implementation of the interface between
// ReNode and the mpact_sim based simulators.
public class MpactBaseCPU : BaseCPU, ICPUWithRegisters,
                            IGPIOReceiver, ITimeSink,
                            IDisposable, IMpactPeripheral {

    // Structure for ReNode register information that is obtained from the
    // simulator.
    [StructLayout(LayoutKind.Explicit, CharSet = CharSet.Ansi, Pack = 1)]
    private struct RegInfo {
        [FieldOffset(0)]
        public Int32 index;
        [FieldOffset(4)]
        public Int32 width;
        [FieldOffset(8)]
        public bool isGeneral;
        [FieldOffset(9)]
        public bool isReadOnly;
    }

    public MpactBaseCPU(uint id, UInt64 memoryBase, UInt64 memorySize,
                    string cpuType, IMachine machine, Endianess endianness,
                    CpuBitness bitness = CpuBitness.Bits32)
        : base(id, cpuType, machine, endianness, bitness) {
        this.cpu_type = cpuType;
        this.memoryBase = memoryBase;
        this.memorySize = memorySize;
        // Allocate space for marshaling data to/from simulator.
        error_ptr = Marshal.AllocHGlobal(4);
        value_ptr = Marshal.AllocHGlobal(8);
        reg_info_ptr = Marshal.AllocHGlobal(Marshal.SizeOf<RegInfo>());
        string_ptr = Marshal.AllocHGlobal(maxStringLen);
    }

    ~MpactBaseCPU() {
        Marshal.FreeHGlobal(error_ptr);
        Marshal.FreeHGlobal(value_ptr);
        Marshal.FreeHGlobal(reg_info_ptr);
        Marshal.FreeHGlobal(string_ptr);
    }


    public override string Architecture { get { return "MpactSim";} }

    public virtual void SetMpactConfig(List<string> config_names,
		               List<string> config_values) {
        config_names.Add("memoryBase");
        config_names.Add("memorySize");
        config_values.Add("0x" + memoryBase.ToString("X"));
        config_values.Add("0x" + memorySize.ToString("X"));
        if (cli_port != 0) {
            config_names.Add("cliPort");
            config_values.Add("0x" + cli_port.ToString("X"));
                config_names.Add("waitForCLI");
            config_values.Add("0x" + (wait_for_cli ? 1 : 0).ToString("X"));
        }
    }

    public override void Start() {
        base.Start();

        // Set up configuration array.
        var config_names = new List<string>();
        var config_values = new List<string>();
	SetMpactConfig(config_names, config_values);
	// Configure mpact sim.
        Int32 cfg_res = set_config(mpact_id, config_names.ToArray(),
                                   config_values.ToArray(), config_names.Count);
        if (cfg_res < 0) {
            LogAndThrowRE("Failed to set configuration information");
        }
        // Load executable file, symbols only from executable file, or bin
	// file if specified. Use symbols load if the executable is loaded
	// by the system.
        this.Log(LogLevel.Info, "symbol_file: '" + symbol_file + "'");
        if (!executable_file.Equals("")) {
            var entry_point = load_elf(mpact_id, executable_file,
                                       /*for_symbols_only=*/false,
                                       error_ptr);
            Int32 result = Marshal.ReadInt32(error_ptr);
            if (result < 0) {
                LogAndThrowRE("Failed to load executable");
            }
            PC = entry_point;
        } else if (!symbol_file.Equals("")) {
            this.Log(LogLevel.Info, "loading symbol_file: '" + symbol_file + "'");
            load_elf(mpact_id, symbol_file, /*for_symbols_only=*/true,
                     error_ptr);
            Int32 result = Marshal.ReadInt32(error_ptr);
            if (result < 0) {
                LogAndThrowRE("Failed to load symbols");
            }
        } else if (!bin_file_info.file_name.Equals("")) {
            Int32 res = load_image(mpact_id, bin_file_info.file_name,
                                   bin_file_info.load_address);
            if (res < 0) {
                LogAndThrowRE("Failed to load binary image");
            }
            PC = bin_file_info.entry_point;
        }
    }

    public override void Reset() {
        base.Reset();
        instructionsExecutedThisRound = 0;
        totalExecutedInstructions = 0;
        // Call simulator to reset.
        reset(mpact_id);
    }

    public override void Dispose() {
        base.Dispose();
        // Cleanup: simulator and any unmanaged resources.
        this.Log(LogLevel.Info, "destruct mpact");
        destruct(mpact_id);
        this.Log(LogLevel.Info, "done");
    }

    public string CpuLibraryPath {
        get {
          return cpu_library_path;
        }
        set {
                this.Log(LogLevel.Info, "Lib: " + value);
            if (String.IsNullOrWhiteSpace(value)) {
                cpu_library_path = value;
                return;
            }
            if (cpu_library_bound) {
                LogAndThrowRE("CPU library already bound to: "
                              + cpu_library_path);
            }
            cpu_library_path = value;
            try {
                binder = new NativeBinder(this, cpu_library_path);
            }
            catch (System.Exception e) {
                LogAndThrowRE("Failed to load CPU library: " + e.Message);
            }
            cpu_library_bound = true;

            // Instantiate the simulator, passing in callbacks to read and write
            // from/to the system bus.
            read_sysmem_delegate =
                    new FuncInt32UInt64IntPtrInt32_(ReadSysMemory);
            write_sysmem_delegate =
                    new FuncInt32UInt64IntPtrInt32_(WriteSysMemory);
            mpact_id = construct_with_sysbus(cpu_type, maxStringLen,
                                             read_sysmem_delegate,
                                             write_sysmem_delegate);
            if (mpact_id < 0) {
                LogAndThrowRE("Failed to create simulator instance");
            }
        }
    }

    public string ExecutableFile {
        get => executable_file;
        set => executable_file = value;
    }

    public string SymbolFile {
        get => symbol_file;
        set => symbol_file = value;
    }

    public BinFileLoadInfo BinFileInfo {
        get => bin_file_info;
        set => bin_file_info = value;
    }

    public ushort CLIPort { get => cli_port; set => cli_port = value; }

    public bool WaitForCLI {
        get => wait_for_cli;
        set => wait_for_cli = value;
    }

    public override ulong ExecutedInstructions => totalExecutedInstructions;

    public override ExecutionMode ExecutionMode {
        get { return executionMode; }
        set {
            lock(singleStepSynchronizer.Guard) {
                if (executionMode == value) return;

                executionMode = value;

                singleStepSynchronizer.Enabled = IsSingleStepMode;
                UpdateHaltedState();
            }
        }
    }

    [Register]
    public override RegisterValue PC {
        get {
            if (registerMap.Count == 0) {
                GetMpactRegisters();
            }
	    return GetRegister(PC_ID);
        }

        set {
            Int32 error = write_register(mpact_id, PC_ID, value);
            if (error < 0) {
                this.Log(LogLevel.Error, "Failed to write PC");
            }
        }
    }

    public override ExecutionResult ExecuteInstructions(
                    ulong numberOfInstructionsToExecute,
                    out ulong numberOfExecutedInstructions) {
        UInt64 instructionsExecutedThisRound = 0UL;
        ExecutionResult result = ExecutionResult.Ok;
        try {
            // Invoke simulator for the number of instructions.
            instructionsExecutedThisRound =
                    step(mpact_id, numberOfInstructionsToExecute, error_ptr);
            // Parse the result.
            Int32 step_result = Marshal.ReadInt32(error_ptr);
            switch (step_result) {
                case -1:
                    result = ExecutionResult.Aborted;
                    break;
                case 0:
                    result = ExecutionResult.Ok;
                    break;
                case 1:
                    result = ExecutionResult.Interrupted;
                    break;
                case 2:
                    result = ExecutionResult.WaitingForInterrupt;
                    break;
                case 3:
                    result = ExecutionResult.StoppedAtBreakpoint;
                    break;
                case 4:
                    result = ExecutionResult.StoppedAtWatchpoint;
                    break;
                case 5:
                    result = ExecutionResult.ExternalMmuFault;
                    break;
                default:
                    LogAndThrowRE("Unknown return value from step - "
                                  + step_result);
                    break;
                }
        }
        catch (Exception) {
            this.NoisyLog("CPU exception detected, halting.");
            InvokeHalted(new HaltArguments(HaltReason.Abort, this));
            return ExecutionResult.Aborted;
            }
        finally {
            numberOfExecutedInstructions = instructionsExecutedThisRound;
            totalExecutedInstructions += instructionsExecutedThisRound;
        }
        return result;
    }

    // ICPUWithRegisters methods implementations.
    public  void SetRegister(int register, RegisterValue value) {
        var status = write_register((Int32)mpact_id, (Int32)register,
                                    (UInt64)value);
        if (status < 0) {
            LogAndThrowRE("Failed to write register " + register);
        }
    }

    public  void SetRegisterUnsafe(int register, RegisterValue value) {
        SetRegister(register, value);
    }

    public  RegisterValue GetRegister(int register) {
        var status = read_register(mpact_id, register, value_ptr);
        if (status < 0) {
            LogAndThrowRE("Failed to read register " + register);
        }
        Int64 value = Marshal.ReadInt64(value_ptr);
        CPURegister cpu_register;
        if (registerMap.TryGetValue(register, out cpu_register)) {
            var width = cpu_register.Width;
            switch (width) {
                case 8: return (byte)value;
                case 16: return (ushort)value;
                case 32: return (uint)value;
                case 64: return (ulong)value;
                default:
                    LogAndThrowRE("Unexpected register width: {width}");
                    break;
            }
        } else {
	    string msg = $"Unknown register id: {register} not found";
            LogAndThrowRE(msg);
        }
        return (ulong)0;
    }

    public  RegisterValue GetRegisterUnsafe(int register) {
        return GetRegister(register);
    }

    protected void GetMpactRegisters() {
        if (registerMap.Count != 0) return;
        Int32 num_regs = get_reg_info_size(mpact_id);
        for (Int32 i = 0; i < num_regs; i++) {
            Int32 result = get_reg_info(mpact_id, i, string_ptr, reg_info_ptr);
            if (result < 0) {
                this.Log(LogLevel.Error,
                         "Failed to get register info for index " + i);
                continue;
            }
            var reg_info = Marshal.PtrToStructure<RegInfo>(reg_info_ptr);
            var cpu_reg = new CPURegister(reg_info.index, reg_info.width,
                                          reg_info.isGeneral,
                                          reg_info.isReadOnly);
            var reg_name = Marshal.PtrToStringAuto(string_ptr);
            registerMap.Add(reg_info.index, cpu_reg);
            registerNamesMap.Add(reg_name, reg_info.index);
        }
    }

    public  IEnumerable<CPURegister> GetRegisters() {
        if (registerMap.Count == 0) {
            GetMpactRegisters();
        }
        return registerMap.Values.OrderBy(x => x.Index);
    }

    public new string[,] GetRegistersValues() {
        if (registerMap.Count == 0) {
            GetMpactRegisters();
        }
        var result = new Dictionary<string, ulong>();
        foreach (var reg in registerNamesMap) {
            var status = read_register(mpact_id, reg.Value, value_ptr);
            if (status < 0) continue;
            Int64 value = Marshal.ReadInt64(value_ptr);
            result.Add(reg.Key, Convert.ToUInt64(value));
        }
        var table = new Table().AddRow("Name", "Value");
        table.AddRows(result, x=> x.Key, x=> "0x{0:X}".FormatWith(x.Value));
        return table.ToArray();
    }

    private void LogAndThrowRE(string info) {
        this.Log(LogLevel.Error, info);
        throw new RecoverableException(info);
    }

    public Int32 LoadImageFile(String file_name, UInt64 address) {
        return load_image(mpact_id, file_name, address);
    }

    public void OnGPIO(int number, bool value) {
        if (mpact_id < 0) {
            this.Log(LogLevel.Noisy,
                     "OnGPIO: no simulator, discard gpio {0}:{1}", number,
                     value);
            return;
        }
        Int32 status = set_irq_value(mpact_id, number, value);
        if (status < 0) {
            Console.Error.WriteLine("Failure in setting irq value");
        }
    }

    public Int32 ReadSysMemory(UInt64 address, IntPtr buffer, Int32 length) {
        // Read from System Bus.
        switch (length) {
            case 1:
                var data8 = new byte[length];
                data8[0] = machine.SystemBus.ReadByte(address, this);
                Marshal.Copy(data8, 0, buffer, length);
                break;
            case 2:
                var data16 = new Int16[1];
                data16[0] = (Int16) machine.SystemBus.ReadWord(address, this);
                Marshal.Copy(data16, 0, buffer, 1);
                break;
            case 4:
                var data32 = new Int32[1];
                data32[0] = (Int32) machine.SystemBus.ReadDoubleWord(address,
                                                                     this);
                Marshal.Copy(data32, 0, buffer, 1);
                break;
            case 8:
                var data64 = new Int64[1];
                data64[0] = (Int64) machine.SystemBus.ReadQuadWord(address,
                                                                   this);
                Marshal.Copy(data64, 0, buffer, 1);
                break;
            default:
                var dataN = new byte[length];
                machine.SystemBus.ReadBytes(address, length, dataN, 0, false,
                                            this);
                Marshal.Copy(dataN, 0, buffer, length);
                break;
        }
        return length;
    }

    public Int32 WriteSysMemory(UInt64 address, IntPtr buffer, Int32 length) {
        switch (length) {
            case 1:
                var data8 = new byte[1];
                Marshal.Copy(buffer, data8, 0, 1);
                machine.SystemBus.WriteByte(address, data8[0], this);
                break;
            case 2:
                var data16 = new Int16[1];
                Marshal.Copy(buffer, data16, 0, 1);
                machine.SystemBus.WriteWord(address, (ushort)data16[0], this);
                break;
            case 4:
                var data32 = new Int32[1];
                Marshal.Copy(buffer, data32, 0, 1);
                machine.SystemBus.WriteDoubleWord(address, (uint)data32[0],
                                                  this);
                break;
            case 8:
                var data64 = new Int64[1];
                Marshal.Copy(buffer, data64, 0, 1);
                machine.SystemBus.WriteQuadWord(address, (ulong)data64[0],
                                                this);
                break;
            default:
                var dataN = new byte[length];
                Marshal.Copy(buffer, dataN, 0, length);
                machine.SystemBus.WriteBytes(dataN, address);
                break;
        }
        return length;
    }

    // IMpactPeripheral methods.
    public void WriteByte(long address, byte value) {
        var data8 = new byte[1];
        data8[0] = (byte) value;
        Marshal.Copy(data8, 0, value_ptr, 1);
        write_memory(mpact_id, (UInt64) address, value_ptr, 1);
    }

    public byte ReadByte(long address) {
        var data8 = new byte[1];
        read_memory(mpact_id, (UInt64) address, value_ptr, 1);
        Marshal.Copy(value_ptr, data8, 0, 1);
        return (byte) data8[0];
    }

    public void WriteWord(long address, ushort value) {
        var data16 = new Int16[1];
        data16[0] = (Int16) value;
        Marshal.Copy(data16, 0, value_ptr, 1);
        write_memory(mpact_id, (UInt64) address, value_ptr, 2);
    }

    public ushort ReadWord(long address) {
        var data16 = new Int16[1];
        read_memory(mpact_id, (UInt64) address, value_ptr, 2);
        Marshal.Copy(value_ptr, data16, 0, 1);
        return (ushort) data16[0];
    }

    public void WriteDoubleWord(long address, uint value) {
        var data32 = new Int32[1];
        data32[0] = (Int32) value;
        Marshal.Copy(data32, 0, value_ptr, 1);
        write_memory(mpact_id, (UInt64) address, value_ptr, 4);
    }

    public uint ReadDoubleWord(long address) {
        var data32 = new Int32[1];
        read_memory(mpact_id, (UInt64) address, value_ptr, 4);
        Marshal.Copy(value_ptr, data32, 0, 1);
        return (uint) data32[0];
    }

    public void WriteQuadWord(long address, ulong value) {
        var data64 = new Int64[1];
        data64[0] = (Int64) value;
        Marshal.Copy(data64, 0, value_ptr, 1);
        write_memory(mpact_id, (UInt64) address, value_ptr, 8);
    }

    public ulong ReadQuadWord(long address) {
        var data64 = new Int64[1];
        read_memory(mpact_id, (UInt64) address, value_ptr, 8);
        Marshal.Copy(value_ptr, data64, 0, 1);
        return (ulong) data64[0];
    }

<<<<<<< HEAD
    public byte[] ReadBytes(long offset, int count,
                            IPeripheral context = null) {
=======
    public byte[] ReadBytes(long offset, int count, IPeripheral context = null) {
>>>>>>> 2ac95613
        var bytes = new byte[count];
        var byte_array_ptr = Marshal.AllocHGlobal(count);
        read_memory(mpact_id, (UInt64) offset, byte_array_ptr, count);
        Marshal.Copy(value_ptr, bytes, 0, count);
        Marshal.FreeHGlobal(byte_array_ptr);
        return bytes;
    }

    public void WriteBytes(long offset, byte[] array, int startingIndex,
                           int count, IPeripheral context = null) {
        var byte_array_ptr = Marshal.AllocHGlobal(count);
        Marshal.Copy(array, startingIndex, byte_array_ptr, count);
        write_memory(mpact_id, (UInt64) offset, byte_array_ptr, count);
        Marshal.FreeHGlobal(byte_array_ptr);
    }

    // End of IMpactPeripheral methods.
    protected Dictionary<string, Int32>
                registerNamesMap = new Dictionary<string, Int32>();

    private ushort cli_port = 0;
    private bool wait_for_cli = true;
    private UInt64 size = 0;
    private List<GDBFeatureDescriptor>
                gdbFeatures = new List<GDBFeatureDescriptor>();
    private UInt64 memoryBase;
    private UInt64 memorySize;
    private Dictionary<Int32, CPURegister>
                registerMap = new Dictionary<Int32, CPURegister>();
    private string executable_file = "";
    private string symbol_file = "";
    private BinFileLoadInfo
                bin_file_info = new BinFileLoadInfo {file_name = "",
                                                     load_address = 0,
                                                       entry_point = 0};
    private string cpu_library_path = "";
    private bool cpu_library_bound = false;
    private NativeBinder binder;
    private readonly object nativeLock;
    private readonly Int32 maxStringLen = 32;

    // Pointers used in marshaling data to/from the simulator library.
    private IntPtr value_ptr {get; set;}
    private IntPtr error_ptr {get; set;}
    private IntPtr reg_info_ptr {get; set;}
    private IntPtr string_ptr {get; set;}

    // Declare some additional function signatures.
    [UnmanagedFunctionPointer(CallingConvention.Cdecl)]
    public delegate Int32 WriteRegister(Int32 param0, Int32 param1, UInt64 param2);

    [UnmanagedFunctionPointer(CallingConvention.Cdecl)]
    public delegate Int32 ReadRegister(Int32 param0, Int32 param1, IntPtr param2);

    [UnmanagedFunctionPointer(CallingConvention.Cdecl)]
    public delegate Int32 MemoryAccess(Int32 param0, UInt64 param1, IntPtr param2, Int32 param3);

    [UnmanagedFunctionPointer(CallingConvention.Cdecl)]
    public delegate UInt64 Step(Int32 param0, UInt64 param1, IntPtr param2);

    [UnmanagedFunctionPointer(CallingConvention.Cdecl)]
    public delegate Int32 LoadImage(Int32 param0, String param1, UInt64 param2);

    [UnmanagedFunctionPointer(CallingConvention.Cdecl)]
    public delegate Int32 GetRegInfoSize(Int32 param0);

    [UnmanagedFunctionPointer(CallingConvention.Cdecl)]
    public delegate Int32 GetRegInfo(Int32 param0, Int32 param1, IntPtr param2, IntPtr param3);

    [UnmanagedFunctionPointer(CallingConvention.Cdecl)]
    public delegate Int32 FuncInt32UInt64IntPtrInt32_(UInt64 param0, IntPtr param1, Int32 param2);

    [UnmanagedFunctionPointer(CallingConvention.Cdecl)]
    public delegate Int32 ConnectWithSysbus(string param0, Int32 param1, Int32 param2,
                                            FuncInt32UInt64IntPtrInt32_ param3,
                                            FuncInt32UInt64IntPtrInt32_ param4);

    [UnmanagedFunctionPointer(CallingConvention.Cdecl)]
    public delegate Int32 ConstructWithSysbus(string param0, Int32 param1,
                                              FuncInt32UInt64IntPtrInt32_ param2,
                                              FuncInt32UInt64IntPtrInt32_ param3);

    [UnmanagedFunctionPointer(CallingConvention.Cdecl)]
    public delegate Int32 SetConfig(Int32 param0, string[] param1,
                                    string[] param2, Int32 param3);

    [UnmanagedFunctionPointer(CallingConvention.Cdecl)]
    public delegate Int32 SetIrqValue(Int32 param0, Int32 param1, bool param2);

    [UnmanagedFunctionPointer(CallingConvention.Cdecl)]
    public delegate UInt64 LoadElf(Int32 param0, string param1, bool param2,
                                   IntPtr param3);

    [UnmanagedFunctionPointer(CallingConvention.Cdecl)]
    public delegate void ActionInt32_(Int32 param0);

    // Int32 read_sysmem_delegate(UInt64 address, IntPtr buffer, Int32 size)
    private FuncInt32UInt64IntPtrInt32_ read_sysmem_delegate;
    // Int32 write_sysmem_delegate(UInt64 address, IntPtr buffer, Int32 size)
    private FuncInt32UInt64IntPtrInt32_ write_sysmem_delegate;

    // Functions that are imported from the mpact sim library.
#pragma warning disable 649
    [Import(UseExceptionWrapper = false)]
    // Int32 construct_with_sysbus(string cpu_type, Int32 id,
    //                             Int32 read_callback(UInt64, IntPtr, Int32),
    //                             Int32 write_callback(UInt64, IntPtr, Int32));
    private ConstructWithSysbus construct_with_sysbus;

    [Import(UseExceptionWrapper = false)]
    // Int32 connect_with_sybsus(string cpu_type, Int32 id,
    //                           Int32 read_callback(UInt64, IntPtr, Int32),
    //                           Int32 write_callback(UInt64, IntPtr, Int32));
    private ConnectWithSysbus connect_with_sysbus;

    [Import(UseExceptionWrapper = false)]
    // void destruct(Int32 id);
    private ActionInt32_ destruct;

    [Import(UseExceptionWrapper = false)]
    // void reset(Int32 id);
    private ActionInt32_ reset;

    [Import(UseExceptionWrapper = false)]
    // Int32 get_reg_info_size(Int32 id)
    private GetRegInfoSize get_reg_info_size;

    [Import(UseExceptionWrapper = false)]
    // Int32 get_reg_info(Int32 id, IntPtr *name, IntPtr *struct);
    private GetRegInfo get_reg_info;

    [Import(UseExceptionWrapper = false)]
    // UInt64 load_elf(Int32 id, String file_name,
    //                 bool for_symbols_only, Int32* error_ptr);
    private LoadElf load_elf;

    [Import(UseExceptionWrapper = false)]
    // Int32 load_image(Int32 id, String file_name, UInt64 address);
    private LoadImage load_image;

    [Import(UseExceptionWrapper = false)]
    // UInt64 step(Int32 id, UInt64 step, IntPtr *error);
    private Step step;

    [Import(UseExceptionWrapper = false)]
    // Int32 read_register(Int32 id, Int32 reg_id, IntPtr *value);
    private ReadRegister read_register;

    [Import(UseExceptionWrapper = false)]
    // Int32 write_register(Int32 id, Int32 reg_id, UInt64 value);
    private WriteRegister write_register;

    [Import(UseExceptionWrapper = false)]
    // Int32 read_memory(Int32 id, UInt64 address, IntPtr buffer, Int32 size);
    private MemoryAccess read_memory;

    [Import(UseExceptionWrapper = false)]
    // Int32 write_memory(Int32 id, UInt64 address, IntPtr buffer, Int32 size);
    private MemoryAccess write_memory;

    [Import(UseExceptionWrapper = false)]
    // Int32 set_config(Int32 id, string[] names string[] values, Int32 size);
    private SetConfig set_config;

    [Import(UseExceptionWrapper = false)]
    // Int32 set_irq_value(Int32 id, Int32 irq_no, bool value);
    private SetIrqValue set_irq_value;

#pragma warning restore 649

    private Int32 mpact_id = -1;
    private string cpu_type;
    private ulong instructionsExecutedThisRound {get; set;}
    private ulong totalExecutedInstructions {get; set;}
    private const int PC_ID = 0x07b1;
}  // class MpactCheriotCPU


// Peripheral interface class.
public class MpactPeripheral : IKnownSize, IBytePeripheral,
                               IWordPeripheral, IDoubleWordPeripheral,
                               IQuadWordPeripheral,
                               IMultibyteWritePeripheral, IDisposable {

    public MpactPeripheral(IMachine machine, long baseAddress,
                           long size, IMpactPeripheral mpactCpu) {
        if (size == 0) {
            throw new ConstructionException("Memory size cannot be 0");
        }
        this.machine = machine;
        this.size = size;
        this.base_address = baseAddress;
        this.mpact_cpu = mpactCpu;
    }

    public void Reset() {}

    public void Dispose() {}

    // All memory accesses are forwarded to the mpactCpu with the base_address
    // added to the address field.
    public void WriteByte(long address, byte value) {
        mpact_cpu.WriteByte(address + base_address, value);
    }

    public byte ReadByte(long address) {
        return mpact_cpu.ReadByte(address + base_address);
    }

    public void WriteWord(long address, ushort value) {
        mpact_cpu.WriteWord(address + base_address, value);
    }

    public ushort ReadWord(long address) {
        return mpact_cpu.ReadWord(address + base_address);
    }

    public void WriteDoubleWord(long address, uint value) {
        mpact_cpu.WriteDoubleWord(address + base_address, value);
    }

    public uint ReadDoubleWord(long address) {
        return mpact_cpu.ReadDoubleWord(address + base_address);
    }

    public void WriteQuadWord(long address, ulong value) {
        mpact_cpu.WriteQuadWord(address + base_address, value);
    }

    public ulong ReadQuadWord(long address) {
        return mpact_cpu.ReadQuadWord(address + base_address);
    }

<<<<<<< HEAD
    public byte[] ReadBytes(long offset, int count,
                            IPeripheral context = null) {
=======
    public byte[] ReadBytes(long offset, int count, IPeripheral context = null) {
>>>>>>> 2ac95613
        return mpact_cpu.ReadBytes(offset + base_address, count, context);
    }

    public void WriteBytes(long offset, byte[] array, int startingIndex,
                           int count, IPeripheral context = null) {
        mpact_cpu.WriteBytes(offset + base_address, array, startingIndex,
                             count, context);
    }

    public long Size { get { return size;} }
    private IMpactPeripheral mpact_cpu;
    private long size;
    private long base_address = 0;
    private IMachine machine;

}  // class MpactPeripheral

}  // namespace Antmicro.Renode.Peripherals.MpactCPU
<|MERGE_RESOLUTION|>--- conflicted
+++ resolved
@@ -551,12 +551,7 @@
         return (ulong) data64[0];
     }
 
-<<<<<<< HEAD
-    public byte[] ReadBytes(long offset, int count,
-                            IPeripheral context = null) {
-=======
     public byte[] ReadBytes(long offset, int count, IPeripheral context = null) {
->>>>>>> 2ac95613
         var bytes = new byte[count];
         var byte_array_ptr = Marshal.AllocHGlobal(count);
         read_memory(mpact_id, (UInt64) offset, byte_array_ptr, count);
@@ -790,12 +785,7 @@
         return mpact_cpu.ReadQuadWord(address + base_address);
     }
 
-<<<<<<< HEAD
-    public byte[] ReadBytes(long offset, int count,
-                            IPeripheral context = null) {
-=======
     public byte[] ReadBytes(long offset, int count, IPeripheral context = null) {
->>>>>>> 2ac95613
         return mpact_cpu.ReadBytes(offset + base_address, count, context);
     }
 
@@ -814,3 +804,4 @@
 }  // class MpactPeripheral
 
 }  // namespace Antmicro.Renode.Peripherals.MpactCPU
+
